--[[
    Author: [SW]Exile
    Description: recorder is a script to assist in creating, editing and recording hydra stunts in-game
]]

--[[
    A recording is an object which contains its various metadata and frames of a target element.
]]
local Recording = {}
Recording.__index = Recording

setmetatable(Recording, {
    __call = function (class, ...)
        return class.new(...)
    end
})

--
-- Constructors
--

--- Create a new recording object
-- @param {string} filename name of file
-- @param {element} target of recording
-- @param {number} fps of recording
-- @return recording instance
function Recording.new(target, fps)
    assert(isElement(target), "Expected target to be element")

    local self = setmetatable({}, Recording)

    -- recording metadata
    self.fps = fps or 30

    -- target state
    self.target = target
    self.targetFrozen = false

    -- timer regularly captures frames
    self.timer = nil

    -- frame container
    self.frames = {}

    -- current frame index
    self.frameIndex = 0

    return self
end

--- Safely destroy recording
-- undo MTA state and keep the garbage collector happy
function Recording:destroy()
    assert(isElement(self.target))

    if self.targetFrozen then
        self:setTargetFrozen(false)
    end
<<<<<<< HEAD

    if isTimer(self.tiemr) then
        killTimer(self.timer)
    end
=======
>>>>>>> eb7712c5
end

--- Load a recording object with preset target
function Recording.load(recording, target)
    assert(recording and isElement(target))

    local self = setmetatable({}, Recording)

    self.filename = recording.filename
    self.fps = recording.fps
    self.target = target
    self.targetFrozen = true
    self.timer = target
    self.frames = recording.frames
    self.frameIndex = recording.frameIndex

    self:setFrameIndex(1)
    self:setTargetFrozen(true)

    return self
end

<<<<<<< HEAD
--- Return a recording object containing only scalar values, i.e., number, boolean or string
=======
--- Output a recording object containing only scalar values, i.e., number, boolean or string
>>>>>>> eb7712c5
function Recording:toScalar()
    return {
        filename = self.filename,
        fps = self.fps,
        target = { model = getElementModel(self.target), type = getElementType(self.target) },
        frames = self.frames,
        frameIndex = self.frameIndex
    }
end

--
-- Target
--

<<<<<<< HEAD
function Recording:getTarget()
    return self.target
end

=======
>>>>>>> eb7712c5
--- Freeze target
-- @todo Create a separate Recorder class and keep Recording as data structure
function Recording:setTargetFrozen(targetFrozen)
    assert(type(targetFrozen) == "boolean")
    setElementFrozen(self.target, targetFrozen)
    setVehicleDamageProof(self.target, targetFrozen)
    self.targetFrozen = targetFrozen
end

--
-- Frames
--

--- Captures next frame of the target
-- A frame is a 9-tuple containing 
-- position {x, y, z}
-- velocity {vx, vy, vz}
-- euler rotation angles {rx, ry, rz}
-- @todo aircraft wheel up + component positions & rotations (for various doors, panels etc)
function Recording:addTargetFrame()
<<<<<<< HEAD
    local matrix = getElementMatrix(self.target)

    local left, forward, up, position = unpack(matrix)

    local lx, ly, lz, lw = unpack(left)
    local fx, fy, fz, fw = unpack(forward)
    local ux, uy, uz, uw = unpack(up)
    local px, py, pz, pw = unpack(position)
=======
    local x, y, z = getElementPosition(self.target)
    local rx, ry, rz = getElementRotation(self.target)
>>>>>>> eb7712c5
    local vx, vy, vz = getElementVelocity(self.target)

    local nextFrameIndex = self.frameIndex + 1
    if nextFrameIndex < #self.frames then
        for i = nextFrameIndex + 1, #self.frames do
            table.remove(self.frames, i)
        end
    end

<<<<<<< HEAD
    self.frames[nextFrameIndex] = { lx, ly, lz, lw, fx, fy, fz, fw, ux, uy, uz, uw, px, py, pz, pw, vx, vy, vz }
=======
    self.frames[nextFrameIndex] = { x, y, z, rx, ry, rz, vx, vy, vz }
>>>>>>> eb7712c5
    self.frameIndex = nextFrameIndex
end

function Recording:getFrames()
    return self.frames
end

function Recording:setFrameIndex(newFrameIndex)
    assert(type(newFrameIndex) == "number" and newFrameIndex > 0)

    if newFrameIndex <= #self.frames then
        self.frameIndex = newFrameIndex
        local lx, ly, lz, lw, fx, fy, fz, fw, ux, uy, uz, uw, px, py, pz, pw, vx, vy, vz = unpack(self:getFrame(self.frameIndex))
        setElementMatrix(self.target, { { lx, ly, lz, lw }, { fx, fy, fz, fw }, { ux, uy, uz, uw }, { px, py, pz, pw } })
        setElementVelocity(self.target, vx, vy, vz)
    end
end

function Recording:getFrameIndex()
    return self.frameIndex
end

function Recording:getTotalFrames()
    return #self.frames
end

function Recording:getFrame(index)
    assert(type(index) == "number" and (index > 0 or index < #self.frames))
    return self.frames[index]
end

function Recording:getFrameRate()
    return self.fps
end

--
-- Main controls
--
-- Main controls
--

function Recording:start()
<<<<<<< HEAD
    if not self.timer then
        self.timer = function ()
            self:addTargetFrame()
        end

        addEventHandler("onClientRender", root, self.timer)
=======
    if not isTimer(self.timer) then
        self.timer = setTimer(function ()
            self:addTargetFrame()
        end, 1000 / self.fps, 0)
>>>>>>> eb7712c5

        self:setTargetFrozen(false)

        if #self.frames > 0 then
            local x, y, z, rx, ry, rz, vx, vy, vz = unpack(self:getFrame(self.frameIndex))
            setElementPosition(self.target, x, y, z)
            setElementRotation(self.target, rx, ry, rz)
            setElementVelocity(self.target, vx, vy, vz)
        end
    end
end

function Recording:stop()
    removeEventHandler("onClientRender", root, self.timer)

    self.timer = nil

    self:setTargetFrozen(true)
end

<<<<<<< HEAD
--[[
    A player is an object that plays recordings
]]
local Player = {}
Player.__index = Player

setmetatable(Player, {
    __call = function (class, ...)
        return class.new(...)
    end
})

function Player.new(recording, looped)
    local self = setmetatable({}, Player)

    self.recording = recording

    self.looped = looped

    self.playing = false

    self.timer = nil

    self.frameIndex = 1

    self.lastUpdateTick = 0

    self.updateHandler = function (dt) self:update(dt) end

    return self
end

function Player:destroy()
    if self.playing then
        removeEventHandler("onClientPreRender", root, self.updateHandler)
    end
    self.updateHandler = nil
end

function Player:isPlaying()
    return self.playing
end

function Player:update(dt)
    self.frameIndex = self.frameIndex + 1
    if self.looped and self.frameIndex > self.recording:getTotalFrames() then
        self.frameIndex = 1
    end
    self.lastUpdateTick = now
    self.recording:setFrameIndex(self.frameIndex)
end

function Player:play()
    if not self:isPlaying() then
        addEventHandler("onClientPreRender", root, self.updateHandler)

        self.recording:setTargetFrozen(false)

        self.playing = true
    end
end

function Player:pause()
    if self:isPlaying() then
        self.recording:setTargetFrozen(true)

        removeEventHandler("onClientPreRender", root, self.updateHandler)
=======
--
-- 
--

--
-- Client Controller
--
>>>>>>> eb7712c5

        self.playing = false
    end
end

--
-- Client Controller
--

local player = nil
local recording = nil
local FPS = getFPSLimit()

addCommandHandler("recording", function (cmd, command, arg1)
    local now = getTickCount()
    local vehicle = getPedOccupiedVehicle(localPlayer)

<<<<<<< HEAD
    if command == "clear" then
        if player then 
            player:destroy() 
            player = nil
        end

        if recording then
            recording:destroy()
            recording = nil
        end
=======
    if recording and command == "clear" then
        recording:destroy()
        recording = nil
>>>>>>> eb7712c5
        return outputChatBox("* Succesfully cleared recording", 255, 255, 0)
    end

    if not vehicle then
        return outputChatBox("* You must be inside vehicle", 255, 0, 0)
    end

    if command == "load" then
        if recording then
            return outputChatBox("* You must clear recording first", 255, 0, 0)
        end

        local filename = arg1

        if not filename then
            return outputChatBox("* missing filename", 255, 0, 0)
        end

        local fh = fileOpen(filename)
        if fh then
            local record = fromJSON(fileRead(fh, fileGetSize(fh)))
            fileClose(fh)
            recording = Recording.load(record, vehicle)
            outputChatBox("* Loaded recording " .. filename .. " " .. tostring(recording:getTotalFrames()) .. " frames", 0, 255, 0)
        end
    elseif command == "start" then
        if not recording then
<<<<<<< HEAD
            recording = Recording.new(vehicle, FPS)
=======
            recording = Recording.new(vehicle, 30)
>>>>>>> eb7712c5
            outputChatBox("* Initialized recording", 255, 255, 0)
        end

        recording:start()

        outputChatBox("* Started recording", 0, 255, 0)
    elseif recording and command == "stop" then
        recording:stop()
        outputChatBox("* Stopped recording", 0, 255, 0)
    elseif recording and command == "save" then
        local filename = (arg1 or tostring(getTickCount())) .. ".json"
        local fh = fileExists(filename) and fileOpen(filename) or fileCreate(filename)
        if fh then
            iprint(fileWrite(fh, toJSON(recording:toScalar())))
            fileFlush(fh)
            fileClose(fh)
            outputChatBox("* Saved recording to file '" .. filename .. "'", 0, 255, 0)
        end
    elseif recording and command == "seek" then
<<<<<<< HEAD
        local frameIndex = arg1 == "end" and recording:getTotalFrames() or tonumber(arg1)
        recording:setFrameIndex((frameIndex and frameIndex > 0) and frameIndex or 1)
        outputChatBox("* Set frame index to " .. tostring(recording:getFrameIndex()), 0, 255, 0)
    elseif recording and command == "play" then
        if player then
            player:destroy()
        end

        player = Player.new(recording, true)
        player:play()
=======
        local frameIndex = tonumber(arg1)
        iprint(frameIndex)
        recording:setFrameIndex((frameIndex and frameIndex > 0) and frameIndex or 1)
        outputChatBox("* Set frame index to " .. tostring(recording:getFrameIndex()), 0, 255, 0)
>>>>>>> eb7712c5
    end
end)

addEventHandler("onClientRender", root, function ()
    if not recording then
        return
    end

    local frames = recording:getFrames()

    for i = 1, #frames - 1 do
        local _, _, _, _, _, _, _, _, _, _, _, _, x1, y1, z1 = unpack(frames[i])
        local _, _, _, _, _, _, _, _, _, _, _, _, x2, y2, z2 = unpack(frames[i+1])
        dxDrawLine3D(x1, y1, z1, x2, y2, z2)
    end
end)

addEventHandler("onClientResourceStop", resourceRoot, function ()
    if recording then
        recording:destroy()
    end
end)<|MERGE_RESOLUTION|>--- conflicted
+++ resolved
@@ -56,13 +56,10 @@
     if self.targetFrozen then
         self:setTargetFrozen(false)
     end
-<<<<<<< HEAD
 
     if isTimer(self.tiemr) then
         killTimer(self.timer)
     end
-=======
->>>>>>> eb7712c5
 end
 
 --- Load a recording object with preset target
@@ -85,11 +82,7 @@
     return self
 end
 
-<<<<<<< HEAD
 --- Return a recording object containing only scalar values, i.e., number, boolean or string
-=======
---- Output a recording object containing only scalar values, i.e., number, boolean or string
->>>>>>> eb7712c5
 function Recording:toScalar()
     return {
         filename = self.filename,
@@ -104,13 +97,10 @@
 -- Target
 --
 
-<<<<<<< HEAD
 function Recording:getTarget()
     return self.target
 end
 
-=======
->>>>>>> eb7712c5
 --- Freeze target
 -- @todo Create a separate Recorder class and keep Recording as data structure
 function Recording:setTargetFrozen(targetFrozen)
@@ -131,7 +121,6 @@
 -- euler rotation angles {rx, ry, rz}
 -- @todo aircraft wheel up + component positions & rotations (for various doors, panels etc)
 function Recording:addTargetFrame()
-<<<<<<< HEAD
     local matrix = getElementMatrix(self.target)
 
     local left, forward, up, position = unpack(matrix)
@@ -140,10 +129,6 @@
     local fx, fy, fz, fw = unpack(forward)
     local ux, uy, uz, uw = unpack(up)
     local px, py, pz, pw = unpack(position)
-=======
-    local x, y, z = getElementPosition(self.target)
-    local rx, ry, rz = getElementRotation(self.target)
->>>>>>> eb7712c5
     local vx, vy, vz = getElementVelocity(self.target)
 
     local nextFrameIndex = self.frameIndex + 1
@@ -153,11 +138,7 @@
         end
     end
 
-<<<<<<< HEAD
     self.frames[nextFrameIndex] = { lx, ly, lz, lw, fx, fy, fz, fw, ux, uy, uz, uw, px, py, pz, pw, vx, vy, vz }
-=======
-    self.frames[nextFrameIndex] = { x, y, z, rx, ry, rz, vx, vy, vz }
->>>>>>> eb7712c5
     self.frameIndex = nextFrameIndex
 end
 
@@ -200,19 +181,12 @@
 --
 
 function Recording:start()
-<<<<<<< HEAD
     if not self.timer then
         self.timer = function ()
             self:addTargetFrame()
         end
 
         addEventHandler("onClientRender", root, self.timer)
-=======
-    if not isTimer(self.timer) then
-        self.timer = setTimer(function ()
-            self:addTargetFrame()
-        end, 1000 / self.fps, 0)
->>>>>>> eb7712c5
 
         self:setTargetFrozen(false)
 
@@ -233,7 +207,6 @@
     self:setTargetFrozen(true)
 end
 
-<<<<<<< HEAD
 --[[
     A player is an object that plays recordings
 ]]
@@ -301,15 +274,6 @@
         self.recording:setTargetFrozen(true)
 
         removeEventHandler("onClientPreRender", root, self.updateHandler)
-=======
---
--- 
---
-
---
--- Client Controller
---
->>>>>>> eb7712c5
 
         self.playing = false
     end
@@ -327,7 +291,6 @@
     local now = getTickCount()
     local vehicle = getPedOccupiedVehicle(localPlayer)
 
-<<<<<<< HEAD
     if command == "clear" then
         if player then 
             player:destroy() 
@@ -338,11 +301,6 @@
             recording:destroy()
             recording = nil
         end
-=======
-    if recording and command == "clear" then
-        recording:destroy()
-        recording = nil
->>>>>>> eb7712c5
         return outputChatBox("* Succesfully cleared recording", 255, 255, 0)
     end
 
@@ -370,11 +328,7 @@
         end
     elseif command == "start" then
         if not recording then
-<<<<<<< HEAD
             recording = Recording.new(vehicle, FPS)
-=======
-            recording = Recording.new(vehicle, 30)
->>>>>>> eb7712c5
             outputChatBox("* Initialized recording", 255, 255, 0)
         end
 
@@ -394,7 +348,6 @@
             outputChatBox("* Saved recording to file '" .. filename .. "'", 0, 255, 0)
         end
     elseif recording and command == "seek" then
-<<<<<<< HEAD
         local frameIndex = arg1 == "end" and recording:getTotalFrames() or tonumber(arg1)
         recording:setFrameIndex((frameIndex and frameIndex > 0) and frameIndex or 1)
         outputChatBox("* Set frame index to " .. tostring(recording:getFrameIndex()), 0, 255, 0)
@@ -405,12 +358,6 @@
 
         player = Player.new(recording, true)
         player:play()
-=======
-        local frameIndex = tonumber(arg1)
-        iprint(frameIndex)
-        recording:setFrameIndex((frameIndex and frameIndex > 0) and frameIndex or 1)
-        outputChatBox("* Set frame index to " .. tostring(recording:getFrameIndex()), 0, 255, 0)
->>>>>>> eb7712c5
     end
 end)
 
